# Self-Compassion LLM for Neurodiverse Brains ❥ 🧠

<p align="center">
<img width="254" height="276" alt="labubu-selfcompassion" src="https://github.com/user-attachments/assets/fc95f795-bd29-435e-81c3-854555fd22d3" />
</p>  

## ✨ Introduction
- Research shows that individuals with neurodiverse conditions (e.g., ADHD, autism) often struggle with self-compassion ([Beaton et al., 2002](https://pubmed.ncbi.nlm.nih.gov/35334113/)). Everyday reminders to be kind to oneself can be cognitively demanding and difficult to sustain, especially during stressful situations or when executive function is taxed. This project addresses that gap by offering a lightweight and accessible tool to make self-compassion easier and less effortful. Drawing from leading evidence-based research, this app provides a structured and easy way to practice kindness toward oneself ❥.
<br><br>

---
## 💕 Live Demo
- Try out the **deployed app** (no setup required!) 👉🏻 [![Live Demo](https://img.shields.io/badge/demo-online-brightgreen?style=for-the-badge)](https://selfcompassion.streamlit.app/)

[videowalkthrough.webm](https://github.com/user-attachments/assets/d5fb192b-9fbe-46a0-bf0b-b9fd50163793)


---
## 💡 Features
- **Science-based**: built using leading empirical research and science on neurodiversity and self-compassion.

- **Interactive Web Interface**: easy-to-use Streamlit app with fast, instant responses (press 'Enter' or click 'Answer').
  <p align="center">
  <img width="643" height="139" alt="ScreenFloat Shot of Google Chrome on 2025-08-21 at 14-32-31" src="https://github.com/user-attachments/assets/20e8c75a-6c77-4b04-82ad-ed7073e083d2" />
</p>

- **Smart Search Options**: choose between `hybrid`, `BM25`, or `vector` retrieval to find the most relevant guidance.
  <p align="center">
    <img width="206" height="164" alt="ScreenFloat Shot of Streamlit on 2025-08-21 at 14-47-55" src="https://github.com/user-attachments/assets/53c2e092-2802-45c1-83bc-d765613a0c90" />
  </p>

- **Personalized Experience**: select from 3 prompt styles based on your moods and needs-- 💕 Supportive, 📚 Direct, or 💪🏻 Action-Oriented!
  <p align="center">
    <img width="211" height="187" alt="ScreenFloat Shot of Streamlit on 2025-08-21 at 14-47-04" src="https://github.com/user-attachments/assets/8c315c1f-114e-4e9e-aaf8-7141eb2f7c50" />
</p>

- **Advanced Customization**: adjust search depth (top-k results), LLM creativity (temperature), and choose between GPT models (gpt-4o-mini or gpt-3.5-turbo).
<p align="center">
  <img width="217" height="169" alt="ScreenFloat Shot of Streamlit on 2025-08-21 at 14-55-10" src="https://github.com/user-attachments/assets/ebd9d3ca-6707-4be5-96d3-85ffb87c8273" />
</p>

- **Enhanced Retrieval**: optional query expansion and document re-ranking for better, more relevant results.
<p align="center">
  <img width="190" height="94" alt="ScreenFloat Shot of Streamlit on 2025-08-21 at 14-57-17" src="https://github.com/user-attachments/assets/485ec704-6982-445a-acad-7985af7f2aa1" />
</p>

- **Built-in Analytics**: Real-time feedback collection and monitoring dashboards to track usage and effectiveness.
<<<<<<< HEAD
=======
<p align="center">
<img width="574" height="742" alt="ScreenFloat Shot of Streamlit on 2025-08-21 at 15-00-21" src="https://github.com/user-attachments/assets/a9769c97-9cad-4242-8e14-99ec75c3c037" />
</p>
>>>>>>> 8a76eac7

<br><br>

---
## 🛠️ Environment & Configuration

- **Python version:** Python 3.11+ recommended
- **Environment variables:**  
  - `OPENAI_API_KEY` (required for LLM features; set in a `.env` file or your environment). 
<br><br>
---
## 🚀 Quickstart (clone and run locally)
- **Clone the repo and install dependencies:**
  ```bash
  git clone https://github.com/<your-username>/selfcompassion-llm.git
  cd selfcompassion-llm
  pip install -r requirements.txt
  ```

- **Run ingestion to build the index:**
  ```bash
  python ingestion.py
  ```

- **Launch the Streamlit app:**
  ```bash
  streamlit run streamlit_app.py
  ```

## 🛥 Alternative: Docker Setup
- Set up API key. Create a `.env` file in project root: 
  ```bash
  OPENAI_API_KEY=your_actual_api_key_here
  ```
- Run **docker**: 
  ```bash
  docker-compose up -- build
  ```
- Access at http://localhost:8503
<br><br>
---

## 📂 Project Structure

```
selfcompassion-llm/
├── streamlit_app.py        # main Streamlit app
├── ingestion.py            # build FAISS/embedding index
├── monitor.py              # simple monitoring dashboard
├── docker-compose.yml      # docker setup
├── Dockerfile
├── Makefile                # developer shortcuts 
├── processed_documents_clean.json  # demo dataset
├── requirements.txt
├── images                  # images folder
└── notebooks/              # exploration notebook with example code
```
---

## 🏠 System Architecture

```
┌─────────────────────────────────────────────────────────────────────┐
│                        USER INTERFACE                               │
│                     Streamlit Web App                               │
│                                                                     │
│  ┌─────────────┐  ┌─────────────┐  ┌─────────────┐                  │
│  │   Query     │  │   Settings  │  │  Feedback   │                  │
│  │   Input     │  │   Panel     │  │   Radio     │                  │
│  └─────────────┘  └─────────────┘  └─────────────┘                  │
└─────────────────────────────────────────────────────────────────────┘
                                │
                                ▼
┌─────────────────────────────────────────────────────────────────────┐
│                      QUERY PROCESSING                               │
│                                                                     │
│  ┌─────────────┐         ┌─────────────┐                            │
│  │   Query     │────────▶│  Original   │                            │
│  │ Rewriting   │         │   Query     │                            │ 
│  └─────────────┘         └─────────────┘                            │
└─────────────────────────────────────────────────────────────────────┘
                                │
                                ▼
┌─────────────────────────────────────────────────────────────────────┐
│                    RETRIEVAL LAYER                                  │
│                                                                     │
│  ┌─────────────┐  ┌─────────────┐  ┌─────────────┐                  │
│  │    BM25     │  │   Vector    │  │   Hybrid    │                  │
│  │   Search    │  │   Search    │  │   Search    │                  │
│  └─────────────┘  └─────────────┘  └─────────────┘                  │
│                               │                                     │
│                               ▼                                     │
│                   ┌─────────────────┐                               │
│                   │   Document      │                               │
│                   │  Re-ranking     │                               │
│                   └─────────────────┘                               │
└─────────────────────────────────────────────────────────────────────┘
                                │
                                ▼
┌─────────────────────────────────────────────────────────────────────┐
│                   KNOWLEDGE BASE                                    │
│                                                                     │
│  ┌─────────────┐  ┌─────────────┐  ┌─────────────┐                  │
│  │ Documents   │  │ Embeddings  │  │ BM25 Index  │                  │
│  │    JSON     │  │    .npy     │  │   Memory    │                  │
│  └─────────────┘  └─────────────┘  └─────────────┘                  │
└─────────────────────────────────────────────────────────────────────┘
                                │
                                ▼
┌─────────────────────────────────────────────────────────────────────┐
│                    LLM GENERATION                                   │
│                                                                     │
│  ┌─────────────┐         ┌─────────────┐                            │
│  │   OpenAI    │◀────────│   Prompt    │                            │
│  │  gpt-4o-mini│         │ Engineering │                            │
│  └─────────────┘         └─────────────┘                            │
│                               │                                     │
│  ┌─────────────┐              │                                     │
│  │   3 Prompt  │◀─────────────┘                                     │
│  │   Styles    │                                                    │
│  └─────────────┘                                                    │
└─────────────────────────────────────────────────────────────────────┘
                                │
                                ▼
┌─────────────────────────────────────────────────────────────────────┐
│                   MONITORING & LOGGING                              │
│                                                                     │
│  ┌─────────────┐  ┌─────────────┐  ┌─────────────┐                  │
│  │  Event Log  │  │ Feedback    │  │ Dashboard   │                  │
│  │   JSONL     │  │ Collection  │  │  Charts     │                  │
│  └─────────────┘  └─────────────┘  └─────────────┘                  │
└─────────────────────────────────────────────────────────────────────┘
```

## 🔄 Data Flow

1. **User Input** → Query entered in Streamlit interface
2. **Query Processing** → Optional rewriting with domain terms  
3. **Retrieval** → Multiple search methods (BM25/Vector/Hybrid)
4. **Re-ranking** → Document relevance scoring
5. **Context Building** → Top documents formatted for LLM
6. **Generation** → OpenAI API with custom prompts
7. **Response** → Answer + sources displayed to user
8. **Monitoring** → Events logged for analytics
<br><br>
---
## 📊 Monitoring
- **Run it with:**
  ```bash
  streamlit run monitor.py
  ```
- **A separate monitoring page (`monitor.py`) tracks:**
  - Sources per answer  
  - Feedback breakdown  
  - Query rewriting usage
    
<p align="center">
  <img width="574" height="734" alt="ScreenFloat Shot of Streamlit on 2025-08-21 at 15-05-29" src="https://github.com/user-attachments/assets/fd289e6b-2ff7-4a8b-bf81-9af05e5d28f9" />
</p>

---
## ✅ Evaluation Results
### 🚘 Running Evaluation
  ```bash
  python evaluation.py
  ```
- App is deployed and running [here](https://selfcompassion.streamlit.app/). 
- The **Self-Compassion RAG system** was evaluated on a golden dataset of 20 queries with labeled relevant documents. It tests the RAG system against the golden dataset.

---

### 💪🏻 Performance Metrics

| Retrieval Method | Hit Rate | MRR   | Precision@10 | Recall@10 |
|------------------|----------|-------|--------------|-----------|
| **BM25**         | 1.000    | 0.598 | 0.100        | 1.000     |
| **Vector**       | 0.900    | 0.410 | 0.090        | 0.900     |
| **TF-IDF**       | 0.900    | 0.410 | 0.090        | 0.900     |
| **Hybrid**       | 0.950    | 0.520 | 0.095        | 0.950     |

---
### 💡 Key Findings
- **BM25** consistently achieves perfect hit rate and recall in this dataset, with the best MRR (0.598), ranking relevant documents higher.
- **Hybrid** slightly improves over pure TF-IDF and Vector, balancing precision and recall.
- **Vector** and **TF-IDF** show similar performance, with lower MRR than BM25 but decent recall.
- **BM25** emerges as the most reliable retriever under current conditions, though **Hybrid** provides a good balance. 

---
## ⚡ Data & Reproducibility
- Deterministic ingestion pipeline (`ingestion.py`)  
- `requirements.txt` provided for environment setup  
- Docker + docker-compose included for containerized runs
- Repo includes a small demo dataset (`processed_documents_clean.json`) to immediately run the app and test its functionality.
- To rebuild the larger embedding index files locally, run:
  
  ```bash
  make ingest
  ```
  or 
  ```bash
  python ingestion.py
  ```
---
## 📘 Development Notes
- Exploration notebooks are under `/notebooks/`.  
- Embeddings (`embeddings.npy`, `id_index.json`) are **ignored** from git.  
- Feedback data is stored locally (not shared).  

---
## 📝 Disclaimer
- All responses are anonymous — nothing is saved, logged, or tracked by the app.
- This app does not store, share, or distribute full PDFs or copyrighted materials. All content is based on short excerpts, summaries, or personal notes from books I’ve legally purchased, or on publicly available sources such as peer-reviewed research papers and podcast transcripts.
- This app is intended for educational and personal use only. It is not intended to diagnose, treat, cure, or prevent any mental health condition. If you are in emotional distress or experiencing a crisis, please contact a licensed mental health professional.
---

### ❥ *Thank you so much for using the app-- I hope you find it useful! May we all be kind to ourselves!* 💕🙏🏻
![selfcompassion](https://github.com/user-attachments/assets/6009a37a-be39-48d8-b736-ab19b9b6bcd7)

- This project is licensed under the [MIT License](./license)
<|MERGE_RESOLUTION|>--- conflicted
+++ resolved
@@ -45,12 +45,9 @@
 </p>
 
 - **Built-in Analytics**: Real-time feedback collection and monitoring dashboards to track usage and effectiveness.
-<<<<<<< HEAD
-=======
 <p align="center">
 <img width="574" height="742" alt="ScreenFloat Shot of Streamlit on 2025-08-21 at 15-00-21" src="https://github.com/user-attachments/assets/a9769c97-9cad-4242-8e14-99ec75c3c037" />
 </p>
->>>>>>> 8a76eac7
 
 <br><br>
 
